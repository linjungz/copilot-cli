--- conflicted
+++ resolved
@@ -81,11 +81,7 @@
               Service: ecs-tasks.amazonaws.com
             Action: 'sts:AssumeRole'
       ManagedPolicyArns:
-<<<<<<< HEAD
-        - 'arn:${AWS::Partition}:iam::aws:policy/service-role/AmazonECSTaskExecutionRolePolicy'
-=======
         - !Sub 'arn:${AWS::Partition}:iam::aws:policy/service-role/AmazonECSTaskExecutionRolePolicy'
->>>>>>> 3b3d4050
   DefaultTaskRole:
     Metadata:
       'aws:copilot:description': 'An IAM Role for the task to make AWS API calls on your behalf. Policies are required by ECS Exec'
