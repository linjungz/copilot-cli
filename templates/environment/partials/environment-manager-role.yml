--- conflicted
+++ resolved
@@ -148,11 +148,7 @@
             "ssm:AddTagsToResource"
           ]
           Resource:
-<<<<<<< HEAD
-            - !Sub arn:${AWS::Partition}:ssm:${AWS::Region}:${AWS::AccountId}:parameter/copilot/${AppName}/${EnvironmentName}/secrets/*
-=======
             - !Sub 'arn:${AWS::Partition}:ssm:${AWS::Region}:${AWS::AccountId}:parameter/copilot/${AppName}/${EnvironmentName}/secrets/*'
->>>>>>> 3b3d4050
         - Sid: ELBv2
           Effect: Allow
           Action: [
@@ -250,19 +246,11 @@
           ]
           Resource:
             - !GetAtt CloudformationExecutionRole.Arn
-<<<<<<< HEAD
-            - !Sub arn:${AWS::Partition}:iam::${AWS::AccountId}:role/${AWS::StackName}-EnvManagerRole
-=======
             - !Sub "arn:${AWS::Partition}:iam::${AWS::AccountId}:role/${AWS::StackName}-EnvManagerRole"
->>>>>>> 3b3d4050
         - Sid: DeleteEnvStack
           Effect: Allow
           Action:
             - 'cloudformation:DescribeStacks'
             - 'cloudformation:DeleteStack'
           Resource:
-<<<<<<< HEAD
-            - !Sub arn:${AWS::Partition}:cloudformation:${AWS::Region}:${AWS::AccountId}:stack/${AWS::StackName}/*
-=======
-            - !Sub 'arn:${AWS::Partition}:cloudformation:${AWS::Region}:${AWS::AccountId}:stack/${AWS::StackName}/*'
->>>>>>> 3b3d4050
+            - !Sub 'arn:${AWS::Partition}:cloudformation:${AWS::Region}:${AWS::AccountId}:stack/${AWS::StackName}/*'