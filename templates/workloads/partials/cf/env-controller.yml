EnvControllerAction:
  Metadata:
    'aws:copilot:description': "Update your environment's shared resources"
  Type: Custom::EnvControllerFunction
  Properties:
    ServiceToken: !GetAtt EnvControllerFunction.Arn
    Workload: !Ref WorkloadName
{{- if .Aliases}}
    Aliases: {{ .Aliases }}
{{- end}}
    EnvStack: !Sub '${AppName}-${EnvName}'
    Parameters: {{ envControllerParams . }}

EnvControllerFunction:
  Type: AWS::Lambda::Function
  Properties:
    Code:
      ZipFile: |
        {{.EnvControllerLambda}}
    Handler: "index.handler"
    Timeout: 900
    MemorySize: 512
    Role: !GetAtt 'EnvControllerRole.Arn'
    Runtime: nodejs12.x

EnvControllerRole:
  Type: AWS::IAM::Role
  Properties:
    AssumeRolePolicyDocument:
      Version: 2012-10-17
      Statement:
        -
          Effect: Allow
          Principal:
            Service:
              - lambda.amazonaws.com
          Action:
            - sts:AssumeRole
    Path: /
    Policies:
      - PolicyName: "EnvControllerStackUpdate"
        PolicyDocument:
          Version: '2012-10-17'
          Statement:
          - Effect: Allow
            Action:
              - cloudformation:DescribeStacks
              - cloudformation:UpdateStack
<<<<<<< HEAD
            Resource:  !Sub "arn:${AWS::Partition}:cloudformation:${AWS::Region}:${AWS::AccountId}:stack/${AppName}-${EnvName}/*"
=======
            Resource:  !Sub 'arn:${AWS::Partition}:cloudformation:${AWS::Region}:${AWS::AccountId}:stack/${AppName}-${EnvName}/*'
>>>>>>> 3b3d4050
            Condition:
              StringEquals:
                'cloudformation:ResourceTag/copilot-application': !Sub '${AppName}'
                'cloudformation:ResourceTag/copilot-environment': !Sub '${EnvName}'
      - PolicyName: "EnvControllerRolePass"
        PolicyDocument:
          Version: '2012-10-17'
          Statement:
          - Effect: Allow
            Action:
              - iam:PassRole
<<<<<<< HEAD
            Resource:  !Sub "arn:${AWS::Partition}:iam::${AWS::AccountId}:role/${AppName}-${EnvName}-CFNExecutionRole"
=======
            Resource:  !Sub 'arn:${AWS::Partition}:iam::${AWS::AccountId}:role/${AppName}-${EnvName}-CFNExecutionRole'
>>>>>>> 3b3d4050
            Condition:
              StringEquals:
                'iam:ResourceTag/copilot-application': !Sub '${AppName}'
                'iam:ResourceTag/copilot-environment': !Sub '${EnvName}'
    ManagedPolicyArns:
      - !Sub arn:${AWS::Partition}:iam::aws:policy/service-role/AWSLambdaBasicExecutionRole<|MERGE_RESOLUTION|>--- conflicted
+++ resolved
@@ -46,11 +46,7 @@
             Action:
               - cloudformation:DescribeStacks
               - cloudformation:UpdateStack
-<<<<<<< HEAD
-            Resource:  !Sub "arn:${AWS::Partition}:cloudformation:${AWS::Region}:${AWS::AccountId}:stack/${AppName}-${EnvName}/*"
-=======
             Resource:  !Sub 'arn:${AWS::Partition}:cloudformation:${AWS::Region}:${AWS::AccountId}:stack/${AppName}-${EnvName}/*'
->>>>>>> 3b3d4050
             Condition:
               StringEquals:
                 'cloudformation:ResourceTag/copilot-application': !Sub '${AppName}'
@@ -62,11 +58,7 @@
           - Effect: Allow
             Action:
               - iam:PassRole
-<<<<<<< HEAD
-            Resource:  !Sub "arn:${AWS::Partition}:iam::${AWS::AccountId}:role/${AppName}-${EnvName}-CFNExecutionRole"
-=======
             Resource:  !Sub 'arn:${AWS::Partition}:iam::${AWS::AccountId}:role/${AppName}-${EnvName}-CFNExecutionRole'
->>>>>>> 3b3d4050
             Condition:
               StringEquals:
                 'iam:ResourceTag/copilot-application': !Sub '${AppName}'
