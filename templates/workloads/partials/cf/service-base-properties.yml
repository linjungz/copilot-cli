--- conflicted
+++ resolved
@@ -10,17 +10,11 @@
 DesiredCount: !Ref TaskCount
 {{- end}}
 DeploymentConfiguration:
-<<<<<<< HEAD
-  # DeploymentCircuitBreaker:  is not supported by Cfn in China region 
-  #   Enable: true
-  #   Rollback: true
-=======
 {{- if ne .Partition "aws-cn"}}
   DeploymentCircuitBreaker:
     Enable: true
     Rollback: true
 {{- end}}
->>>>>>> 3b3d4050
   MinimumHealthyPercent: 100
   MaximumPercent: 200
 PropagateTags: SERVICE
