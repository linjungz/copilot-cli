--- conflicted
+++ resolved
@@ -149,24 +149,7 @@
 	if err != nil {
 		return ""
 	}
-<<<<<<< HEAD
-
-	//TODO find a partition-neutral way to construct this ARN
-	sess, err := sessions.NewProvider().Default()
-	if err != nil {
-		//error here
-	}
-	region := *sess.Config.Region
-	partition := "aws"
-	
-	if region == "cn-north-1" || region == "cn-northwest-1" {
-		partition = "aws-cn"
-	}
-
-	return fmt.Sprintf("arn:%s:iam::%s:role/%s", partition, appRole.AccountID, dnsDelegationRoleName(e.in.AppName))
-=======
 	return fmt.Sprintf("arn:%s:iam::%s:role/%s", appRole.Partition, appRole.AccountID, dnsDelegationRoleName(e.in.AppName))
->>>>>>> 3b3d4050
 }
 
 // StackName returns the name of the CloudFormation stack (based on the app and env names).
