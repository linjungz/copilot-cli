// Copyright Amazon.com, Inc. or its affiliates. All Rights Reserved.
// SPDX-License-Identifier: Apache-2.0

// Package identity provides a client to make API requests to AWS Security Token Service.
package identity

import (
	"fmt"

	"github.com/aws/aws-sdk-go/aws"
	"github.com/aws/aws-sdk-go/aws/arn"
	"github.com/aws/aws-sdk-go/aws/session"
	"github.com/aws/aws-sdk-go/service/sts"
	"github.com/aws/copilot-cli/internal/pkg/aws/sessions"

)

type api interface {
	GetCallerIdentity(input *sts.GetCallerIdentityInput) (*sts.GetCallerIdentityOutput, error)
}

// STS wraps the internal sts client.
type STS struct {
	client api
}

// New returns a STS configured with the input session.
func New(s *session.Session) STS {
	return STS{
		client: sts.New(s),
	}
}

// Caller holds information about a calling entity.
type Caller struct {
	RootUserARN string
	Account     string
	UserID      string
}

// Get returns the Caller associated with the Client's session.
func (s STS) Get() (Caller, error) {
	out, err := s.client.GetCallerIdentity(&sts.GetCallerIdentityInput{})
	if err != nil {
		return Caller{}, fmt.Errorf("get caller identity: %w", err)
	}
	parsedARN, err := arn.Parse(aws.StringValue(out.Arn))
	if err != nil {
		return Caller{}, fmt.Errorf("parse caller arn: %w", err)
	}

	//TODO find a partition-neutral way to construct this ARN
	sess, err := sessions.NewProvider().Default()
	if err != nil {
		//error here
	}
	region := *sess.Config.Region
	partition := "aws"
	
	if region == "cn-north-1" || region == "cn-northwest-1" {
		partition = "aws-cn"
	}

	return Caller{
<<<<<<< HEAD
		RootUserARN: fmt.Sprintf("arn:%s:iam::%s:root", partition, *out.Account),
		Account:     *out.Account,
		UserID:      *out.UserId,
=======
		RootUserARN: fmt.Sprintf("arn:%s:iam::%s:root", parsedARN.Partition, aws.StringValue(out.Account)),
		Account:     aws.StringValue(out.Account),
		UserID:      aws.StringValue(out.UserId),
>>>>>>> 3b3d4050
	}, nil
}<|MERGE_RESOLUTION|>--- conflicted
+++ resolved
@@ -62,14 +62,8 @@
 	}
 
 	return Caller{
-<<<<<<< HEAD
-		RootUserARN: fmt.Sprintf("arn:%s:iam::%s:root", partition, *out.Account),
-		Account:     *out.Account,
-		UserID:      *out.UserId,
-=======
 		RootUserARN: fmt.Sprintf("arn:%s:iam::%s:root", parsedARN.Partition, aws.StringValue(out.Account)),
 		Account:     aws.StringValue(out.Account),
 		UserID:      aws.StringValue(out.UserId),
->>>>>>> 3b3d4050
 	}, nil
 }